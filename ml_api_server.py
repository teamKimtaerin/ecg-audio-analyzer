--- conflicted
+++ resolved
@@ -319,43 +319,20 @@
             callback_base_url=callback_base_url,
         )
 
-<<<<<<< HEAD
-        # S3 URL인지 확인하고 boto3로 다운로드 - s3:// 및 https:// 형식 모두 지원
+        # S3 URL 처리 (모든 형식 지원)
         bucket_name = None
         key = None
 
+        # s3:// URI 형식 처리
         if url.startswith("s3://"):
-            # S3 URI 파싱: s3://bucket/key
             s3_uri_pattern = r"s3://([^/]+)/(.+)"
             match = re.match(s3_uri_pattern, url)
             if match:
                 bucket_name = match.group(1)
                 key = match.group(2)
-        elif url.startswith("https://") and ".s3." in url:
-            # S3 HTTPS URL 파싱: https://bucket.s3.region.amazonaws.com/key
-            s3_https_pattern = r"https://([^.]+)\.s3\.([^.]+)\.amazonaws\.com/(.+)"
-            match = re.match(s3_https_pattern, url)
-            if match:
-                bucket_name = match.group(1)
-                key = match.group(3)
-
-        if bucket_name and key:
-            # S3 bucket이 환경변수로 설정된 경우 해당 값 사용, 아니면 URL에서 파싱된 값 사용
-            if S3_BUCKET and S3_BUCKET.strip():
-                bucket_name = S3_BUCKET
-
-            logger.info(f"S3에서 다운로드 시작: s3://{bucket_name}/{key}")
-
-            # 임시 파일 생성 (with 블록 밖에서)
-            temp_file = tempfile.NamedTemporaryFile(suffix=".mp4", delete=False)
-            temp_file.close()  # 파일 핸들 닫기
-
-            try:
-                # boto3로 S3에서 다운로드
-                s3_client.download_file(bucket_name, key, temp_file.name)
-=======
-        # S3 URL 처리 (Presigned URL 포함)
-        if "amazonaws.com" in url:
+
+        # S3 HTTPS URL 처리
+        elif "amazonaws.com" in url:
             # S3 Presigned URL인지 확인 (쿼리 파라미터 포함)
             if (
                 "AWSAccessKeyId" in url
@@ -396,7 +373,6 @@
                     file_size = Path(temp_file.name).stat().st_size
                     if file_size == 0:
                         raise Exception(f"Downloaded file is empty (0 bytes)")
->>>>>>> 0118a245
 
                     logger.info(
                         f"S3 Presigned URL 다운로드 완료: {temp_file.name} ({file_size/1024/1024:.1f}MB)"
@@ -420,44 +396,47 @@
                     bucket_name = match.group(1)
                     key = match.group(3).split("?")[0]  # 쿼리 파라미터 제거
 
-                    logger.info(f"S3에서 다운로드 시작: s3://{bucket_name}/{key}")
-
-                    # 임시 파일 생성
-                    temp_file = tempfile.NamedTemporaryFile(suffix=".mp4", delete=False)
-                    temp_file.close()
-
-                    # boto3로 S3에서 다운로드
-                    s3_client.download_file(bucket_name, key, temp_file.name)
-
-                    # 파일 크기 확인
-                    file_size = Path(temp_file.name).stat().st_size
-                    if file_size == 0:
-                        raise Exception(f"Downloaded file from S3 is empty")
-
-                    await send_callback(
-                        job_id,
-                        "processing",
-                        10,
-                        "S3에서 다운로드 완료",
-                        callback_base_url=callback_base_url,
-                    )
-
-                    logger.info(
-                        f"S3 다운로드 완료: {temp_file.name} ({file_size/1024/1024:.1f}MB)"
-                    )
-                    return temp_file.name
-
-<<<<<<< HEAD
+        # boto3를 사용한 S3 다운로드 (s3:// 및 일반 S3 URL)
+        if bucket_name and key:
+            # S3 bucket이 환경변수로 설정된 경우 해당 값 사용, 아니면 URL에서 파싱된 값 사용
+            if S3_BUCKET and S3_BUCKET.strip():
+                bucket_name = S3_BUCKET
+
+            logger.info(f"S3에서 다운로드 시작: s3://{bucket_name}/{key}")
+
+            # 임시 파일 생성 (with 블록 밖에서)
+            temp_file = tempfile.NamedTemporaryFile(suffix=".mp4", delete=False)
+            temp_file.close()  # 파일 핸들 닫기
+
+            try:
+                # boto3로 S3에서 다운로드
+                s3_client.download_file(bucket_name, key, temp_file.name)
+
+                # 파일 크기 확인
+                file_size = Path(temp_file.name).stat().st_size
+                if file_size == 0:
+                    raise Exception(f"Downloaded file from S3 is empty")
+
+                await send_callback(
+                    job_id,
+                    "processing",
+                    10,
+                    "S3에서 다운로드 완료",
+                    callback_base_url=callback_base_url,
+                )
+
+                logger.info(
+                    f"S3 다운로드 완료: {temp_file.name} ({file_size/1024/1024:.1f}MB)"
+                )
+                return temp_file.name
+
             except Exception as e:
                 logger.error(f"S3 다운로드 실패: {e}")
                 # 환경변수 정보 로깅
                 logger.error(f"AWS 환경변수 상태: AWS_ACCESS_KEY_ID={'설정됨' if os.getenv('AWS_ACCESS_KEY_ID') else '없음'}, AWS_SECRET_ACCESS_KEY={'설정됨' if os.getenv('AWS_SECRET_ACCESS_KEY') else '없음'}")
                 raise HTTPException(status_code=500, detail=f"S3 파일 다운로드 실패: {str(e)}")
 
-        # 일반 HTTP URL 처리
-=======
         # 일반 HTTP/HTTPS URL 처리
->>>>>>> 0118a245
         with tempfile.NamedTemporaryFile(suffix=".mp4", delete=False) as temp_file:
             response = requests.get(url, stream=True, timeout=60)
             response.raise_for_status()
