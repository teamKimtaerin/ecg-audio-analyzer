"""
ECG Audio Analyzer - Public API

Simple and clean interface for external usage.
This module provides the main entry points for the ECG Audio Analyzer.
"""

import asyncio
from pathlib import Path
from typing import Union, Optional, Dict, Any, List
from dataclasses import dataclass
from datetime import datetime

# Import internal modules
from .utils.logger import get_logger


@dataclass
class AnalysisConfig:
    """Simplified configuration for audio analysis"""
    # Core processing options
    enable_gpu: bool = False
    emotion_detection: bool = True
    language: str = "en"  # or "auto" for auto-detection
    
    # Output optimization
    optimize_for_subtitles: bool = True
    
    # Performance optimization
    max_workers: int = 4  # Number of parallel workers
    optimize_cpu: bool = True  # Enable CPU optimizations
    
    # Internal settings (optimized defaults)
    sample_rate: int = 16000  # Optimized for WhisperX
    segment_length: float = 5.0
    min_segment_length: float = 1.0
    confidence_threshold: float = 0.5
    
    # Features enabled by default
    speaker_diarization: bool = True
    acoustic_features: bool = True


@dataclass
class AcousticFeatures:
    """Acoustic features for an audio segment"""
    spectral_centroid: float
    spectral_rolloff: float
    zero_crossing_rate: float
    energy: float
    pitch_mean: Optional[float] = None
    pitch_std: Optional[float] = None
    mfcc_mean: Optional[List[float]] = None


@dataclass
class EmotionInfo:
    """Emotion analysis result"""
    emotion: str
    confidence: float
    probabilities: Optional[Dict[str, float]] = None


@dataclass
class SpeakerInfo:
    """Speaker information"""
    speaker_id: str
    confidence: float
    gender: Optional[str] = None
    age_group: Optional[str] = None


@dataclass
class WordSegment:
    """Individual word with acoustic analysis for dynamic subtitles"""
    word: str
    start: float
    end: float
    confidence: float
    volume_db: Optional[float] = None
    pitch_hz: Optional[float] = None
    harmonics_ratio: Optional[float] = None
    spectral_centroid: Optional[float] = None


@dataclass 
class AudioSegment:
    """Individual audio segment with analysis results"""
    start_time: float
    end_time: float
    duration: float
    speaker: SpeakerInfo
    emotion: Optional[EmotionInfo] = None
    acoustic_features: Optional[AcousticFeatures] = None
    text: Optional[str] = None
    words: Optional[List[WordSegment]] = None  # Word-level acoustic data for dynamic subtitles
    

@dataclass
class AnalysisResult:
    """Complete analysis result"""
    # Metadata
    filename: str
    duration: float
    sample_rate: int
    processed_at: datetime
    processing_time: float
    
    # Analysis results
    segments: List[AudioSegment]
    speakers: Dict[str, Dict[str, Any]]
    
    # Summary statistics
    total_segments: int
    unique_speakers: int
    dominant_emotion: Optional[str]
    avg_confidence: float
    
    # Additional data
    metadata: Dict[str, Any]
    
    # Dynamic subtitle statistics (global acoustic baselines)
    volume_statistics: Optional[Dict[str, float]] = None
    pitch_statistics: Optional[Dict[str, Any]] = None
    harmonics_statistics: Optional[Dict[str, float]] = None
    spectral_statistics: Optional[Dict[str, float]] = None
    
    def to_dict(self) -> Dict[str, Any]:
        """Convert to dictionary for JSON serialization"""
        result = {
            "metadata": {
                "filename": self.filename,
                "duration": self.duration,
                "sample_rate": self.sample_rate,
                "processed_at": self.processed_at.isoformat(),
                "processing_time": self.processing_time,
                "total_segments": self.total_segments,
                "unique_speakers": self.unique_speakers,
                "dominant_emotion": self.dominant_emotion,
                "avg_confidence": self.avg_confidence,
                **self.metadata
            },
            "speakers": self.speakers,
            "segments": [
                {
                    "start_time": seg.start_time,
                    "end_time": seg.end_time,
                    "duration": seg.duration,
                    "speaker": {
                        "speaker_id": seg.speaker.speaker_id,
                        "confidence": seg.speaker.confidence,
                        "gender": seg.speaker.gender,
                        "age_group": seg.speaker.age_group,
                    },
                    "emotion": {
                        "emotion": seg.emotion.emotion,
                        "confidence": seg.emotion.confidence,
                        "probabilities": seg.emotion.probabilities,
                    } if seg.emotion else None,
                    "acoustic_features": {
                        "spectral_centroid": seg.acoustic_features.spectral_centroid,
                        "spectral_rolloff": seg.acoustic_features.spectral_rolloff,
                        "zero_crossing_rate": seg.acoustic_features.zero_crossing_rate,
                        "energy": seg.acoustic_features.energy,
                        "pitch_mean": seg.acoustic_features.pitch_mean,
                        "pitch_std": seg.acoustic_features.pitch_std,
                        "mfcc_mean": seg.acoustic_features.mfcc_mean,
                    } if seg.acoustic_features else None,
                    "text": seg.text,
                    "words": [
                        {
                            "word": word.word,
                            "start": word.start,
                            "end": word.end,
                            "confidence": word.confidence,
                            "volume_db": word.volume_db,
                            "pitch_hz": word.pitch_hz,
                            "harmonics_ratio": word.harmonics_ratio,
                            "spectral_centroid": word.spectral_centroid
                        }
                        for word in seg.words
                    ] if seg.words else None,
                }
                for seg in self.segments
            ]
        }
        
        # Add global acoustic statistics for dynamic subtitles
        if self.volume_statistics:
            result["volume_statistics"] = self.volume_statistics
        if self.pitch_statistics:
            result["pitch_statistics"] = self.pitch_statistics
        if self.harmonics_statistics:
            result["harmonics_statistics"] = self.harmonics_statistics
        if self.spectral_statistics:
            result["spectral_statistics"] = self.spectral_statistics
        
        # Add subtitle optimization data if available
        if hasattr(self, 'subtitle_data') and self.subtitle_data:
            result.update(self.subtitle_data)
        
        return result
    
    def to_json(self) -> str:
        """Convert to JSON string"""
        import json
        return json.dumps(self.to_dict(), indent=2)


async def analyze_audio(
    input_path: Union[str, Path],
    config: Optional[AnalysisConfig] = None,
    output_path: Optional[Union[str, Path]] = None
) -> AnalysisResult:
    """
    Analyze audio file with speaker diarization and emotion detection.
    
    Args:
        input_path: Path to audio/video file or YouTube URL
        config: Analysis configuration (optional)
        output_path: Path to save results (optional)
    
    Returns:
        AnalysisResult object with complete analysis
        
    Example:
        # Basic usage
        result = await analyze_audio("video.mp4")
        
        # Advanced usage
        config = AnalysisConfig(enable_gpu=True, detailed_features=True)
        result = await analyze_audio("video.mp4", config=config)
        print(f"Found {result.unique_speakers} speakers")
    """
    
    # Use default config if none provided
    if config is None:
        config = AnalysisConfig()
    
    # Apply CPU optimizations if enabled
    if config.optimize_cpu and not config.enable_gpu:
        from .utils.cpu_optimization import optimize_cpu_environment, configure_torch_threads
        optimize_cpu_environment(max_threads=config.max_workers)
        configure_torch_threads(num_threads=config.max_workers)
    
    logger = get_logger().bind_context(
        service="public_api",
        input_path=str(input_path),
        gpu_enabled=config.enable_gpu
    )
    
    logger.info("starting_audio_analysis")
    start_time = datetime.now()
    processing_start = start_time
    
    try:
        # Use real ML models for processing
        result = await _process_audio_with_real_models(input_path, config, logger)
        
        end_time = datetime.now()
        processing_time = (end_time - processing_start).total_seconds()
        
        # Update result with timing info
        result.processed_at = end_time
        result.processing_time = processing_time
        
        logger.info("audio_analysis_completed", 
                   processing_time=processing_time,
                   segments_count=len(result.segments),
                   speakers_count=result.unique_speakers)
        
        # Save result to output directory
        from .utils.output_manager import get_output_manager
        output_manager = get_output_manager()
        
        if output_path:
            # User specified output path
            saved_path = output_manager.save_analysis_result(result, str(input_path), output_path)
        else:
            # Auto-generate output path in output/ directory  
            saved_path = output_manager.save_analysis_result(result, str(input_path))
        
        logger.info("results_saved", output_path=str(saved_path))
        
        return result
        
    except Exception as e:
        logger.error("audio_analysis_failed", error=str(e))
        raise


def analyze_audio_sync(
    input_path: Union[str, Path],
    config: Optional[AnalysisConfig] = None,
    output_path: Optional[Union[str, Path]] = None
) -> AnalysisResult:
    """
    Synchronous version of analyze_audio.
    
    Args:
        input_path: Path to audio/video file or YouTube URL
        config: Analysis configuration (optional)
        output_path: Path to save results (optional)
    
    Returns:
        AnalysisResult object with complete analysis
    """
    try:
        # Try to run in existing event loop
        loop = asyncio.get_running_loop()
        # If we're in an event loop, we need to use a different approach
        import concurrent.futures
        with concurrent.futures.ThreadPoolExecutor() as executor:
            future = executor.submit(asyncio.run, analyze_audio(input_path, config, output_path))
            return future.result()
    except RuntimeError:
        # No event loop running, safe to use asyncio.run
        return asyncio.run(analyze_audio(input_path, config, output_path))


async def _process_audio_with_real_models(
    input_path: Union[str, Path], 
    config: AnalysisConfig,
    logger
) -> AnalysisResult:
    """Real audio processing using ML models"""
    
    import librosa
    import numpy as np
    from collections import Counter
<<<<<<< HEAD
    from .models.emotion_analyzer import EmotionAnalyzer
    from .models.speech_recognizer import WhisperXPipeline
=======
    from pathlib import Path
    from .services.speaker_diarizer import SpeakerDiarizer
    from .services.emotion_analyzer import EmotionAnalyzer
    from .models.speech_recognizer import SpeechRecognizer
>>>>>>> eac19a8d
    from .utils.output_manager import get_output_manager
    
    # Preprocess audio for optimal quality
    logger.info("preprocessing_audio")
    from .utils.audio_cleaner import AudioCleaner
    audio_cleaner = AudioCleaner(target_sr=config.sample_rate)
    
    # Clean audio (creates temporary file optimized for analysis)
    cleaned_audio_path = audio_cleaner.process(input_path, "temp")
    logger.info("audio_preprocessed", cleaned_path=cleaned_audio_path)
    
    # Initialize models with optimized configurations
    logger.info("initializing_models")
<<<<<<< HEAD
    emotion_analyzer = EmotionAnalyzer(device="cuda" if config.enable_gpu else "cpu") if config.emotion_detection else None
    whisperx_pipeline = WhisperXPipeline(
        model_size="base",
        device="cuda" if config.enable_gpu else "cpu",
        language=config.language if config.language != "auto" else None
    )
=======
    from config.model_configs import SpeakerDiarizationConfig
    speaker_config = SpeakerDiarizationConfig()
    speaker_config.device = "cuda" if config.enable_gpu else "cpu"
    speaker_diarizer = SpeakerDiarizer(config=speaker_config, device=speaker_config.device)
    emotion_analyzer = None
    if config.emotion_detection:
        from config.model_configs import EmotionAnalysisConfig
        emotion_config = EmotionAnalysisConfig(device="cuda" if config.enable_gpu else "cpu")
        emotion_analyzer = EmotionAnalyzer(config=emotion_config)
        emotion_analyzer.load_models()  # Explicitly load models to prevent fallback
    speech_recognizer = SpeechRecognizer(device="cuda" if config.enable_gpu else "cpu")
    
    # Load preprocessed audio for basic info
    logger.info("loading_preprocessed_audio")
    y, sr = librosa.load(str(cleaned_audio_path), sr=config.sample_rate)
    duration = len(y) / sr
>>>>>>> eac19a8d
    
    # Perform unified WhisperX processing (speech recognition + speaker diarization)
    logger.info("performing_whisperx_unified_processing")
    try:
<<<<<<< HEAD
        whisperx_result = whisperx_pipeline.process_audio_with_diarization(
            cleaned_audio_path,
            min_speakers=2,
            max_speakers=8,  # Allow reasonable range for speaker detection
            sample_rate=config.sample_rate
        )
        logger.info("whisperx_processing_completed", 
                   segments_count=len(whisperx_result["segments"]),
                   language=whisperx_result.get("language", "unknown"))
    except Exception as e:
        logger.error("whisperx_processing_failed", error=str(e))
        raise
    
    # Convert WhisperX segments to our SpeakerSegment format
    from dataclasses import dataclass
    
    @dataclass
    class SpeakerSegment:
        start: float
        end: float
        duration: float
        speaker: str
        confidence: float
    
    speaker_segments = []
    speech_results = []
    
    for segment in whisperx_result["segments"]:
        start_time = segment.get("start", 0.0)
        end_time = segment.get("end", 0.0)
        duration = end_time - start_time
        speaker_id = segment.get("speaker", "SPEAKER_00")
        text = segment.get("text", "").strip()
        
        # Create SpeakerSegment for compatibility
        speaker_seg = SpeakerSegment(
            start=start_time,
            end=end_time,
            duration=duration,
            speaker=speaker_id,
            confidence=0.9  # WhisperX provides high quality diarization
        )
        speaker_segments.append(speaker_seg)
        
        # Create SpeechResult equivalent for text
        from .models.speech_recognizer import SpeechResult
        speech_result = SpeechResult(
            text=text,
            confidence=0.9,  # WhisperX provides high quality transcription
            language=whisperx_result.get("language"),
            word_segments=segment.get("words", [])
        )
        speech_results.append(speech_result)
=======
        diarization_result = speaker_diarizer.diarize_audio(cleaned_audio_path)
        if diarization_result.success:
            speaker_segments = diarization_result.segments
            logger.info("speaker_diarization_completed", 
                       segments_count=len(speaker_segments),
                       speakers_count=diarization_result.total_speakers)
        else:
            raise Exception(diarization_result.error_message or "Diarization failed")
    except Exception as e:
        logger.error("speaker_diarization_failed", error=str(e))
        raise RuntimeError(f"Speaker diarization failed: {str(e)}. No fallback mode allowed.")
>>>>>>> eac19a8d
    
    # Perform emotion analysis on each segment
    emotion_results = []
    if config.emotion_detection and emotion_analyzer:
        logger.info("performing_emotion_analysis")
        try:
            # Create segments in the format expected by services EmotionAnalyzer
            segment_tuples = [(seg.start_time, seg.end_time, seg.speaker_id) for seg in speaker_segments]
            emotion_results = emotion_analyzer.analyze_batch(
                Path(cleaned_audio_path), segment_tuples
            )
            logger.info("emotion_analysis_completed", results_count=len(emotion_results))
        except Exception as e:
            logger.error("emotion_analysis_failed", error=str(e))
<<<<<<< HEAD
            raise
=======
            raise RuntimeError(f"Emotion analysis failed: {str(e)}. No fallback mode allowed.")
    
    # Perform speech recognition on each segment
    speech_results = []
    logger.info("performing_speech_recognition")
    try:
        segment_tuples = [(seg.start_time, seg.end_time) for seg in speaker_segments]
        speech_results = speech_recognizer.batch_transcribe_segments(
            cleaned_audio_path, segment_tuples, config.sample_rate
        )
        logger.info("speech_recognition_completed", results_count=len(speech_results))
    except Exception as e:
        logger.error("speech_recognition_failed", error=str(e))
        raise RuntimeError(f"Speech recognition failed: {str(e)}. No fallback mode allowed.")
>>>>>>> eac19a8d
    
    # Extract acoustic features if requested
    acoustic_features_list = []
    if config.acoustic_features:
        logger.info("extracting_acoustic_features")
        # Load audio for acoustic feature extraction
        import librosa
        y, sr = librosa.load(str(cleaned_audio_path), sr=config.sample_rate)
        
        for seg in speaker_segments:
            start_sample = int(seg.start_time * sr)
            end_sample = int(seg.end_time * sr)
            segment_audio = y[start_sample:end_sample]
            
            try:
                spectral_centroid = librosa.feature.spectral_centroid(y=segment_audio, sr=sr)
                spectral_rolloff = librosa.feature.spectral_rolloff(y=segment_audio, sr=sr)
                zero_crossing_rate = librosa.feature.zero_crossing_rate(segment_audio)
                energy = float(np.mean(np.abs(segment_audio)))
                
                features = AcousticFeatures(
                    spectral_centroid=float(np.mean(spectral_centroid)),
                    spectral_rolloff=float(np.mean(spectral_rolloff)),
                    zero_crossing_rate=float(np.mean(zero_crossing_rate)),
                    energy=energy
                )
                
                # Add detailed features (MFCC and pitch analysis)
                try:
                    mfcc = librosa.feature.mfcc(y=segment_audio, sr=sr, n_mfcc=13)
                    pitch = librosa.piptrack(y=segment_audio, sr=sr, threshold=0.1)[0]
                    pitch_values = pitch[pitch > 0]
                    
                    features.mfcc_mean = [float(np.mean(mfcc[i, :])) for i in range(mfcc.shape[0])]
                    features.pitch_mean = float(np.mean(pitch_values)) if len(pitch_values) > 0 else None
                    features.pitch_std = float(np.std(pitch_values)) if len(pitch_values) > 0 else None
                except:
                    pass  # Skip detailed features if extraction fails
                        
                acoustic_features_list.append(features)
            except:
                acoustic_features_list.append(None)
    
    # Create AudioSegment objects
    segments = []
    for i, speaker_seg in enumerate(speaker_segments):
        # Get emotion info
        emotion_info = None
        if i < len(emotion_results) and config.emotion_detection:
            emotion_result = emotion_results[i]
            emotion_info = EmotionInfo(
                emotion=emotion_result.primary.value,  # Convert enum to string
                confidence=emotion_result.confidence,
                probabilities=emotion_result.all_scores.model_dump()  # Convert pydantic model to dict
            )
        
        # Get acoustic features
        acoustic_features = None
        if i < len(acoustic_features_list) and config.acoustic_features:
            acoustic_features = acoustic_features_list[i]
        
        # Get speech recognition result and word-level acoustic data
        text = None
        words = None
        if i < len(speech_results):
            speech_result = speech_results[i]
            text = speech_result.text if speech_result.text.strip() else None
            
            # Extract word-level acoustic data for dynamic subtitles
            if speech_result.word_segments:
                words = []
                for word_data in speech_result.word_segments:
                    if isinstance(word_data, dict):
                        word_segment = WordSegment(
                            word=word_data.get("word", ""),
                            start=word_data.get("start", 0.0),
                            end=word_data.get("end", 0.0),
                            confidence=word_data.get("confidence", 0.0),
                            volume_db=word_data.get("volume_db"),
                            pitch_hz=word_data.get("pitch_hz"),
                            harmonics_ratio=word_data.get("harmonics_ratio"),
                            spectral_centroid=word_data.get("spectral_centroid")
                        )
                        words.append(word_segment)
        
        # Create speaker info
        speaker_info = SpeakerInfo(
            speaker_id=speaker_seg.speaker_id,
            confidence=speaker_seg.confidence
        )
        
        # Create segment
        segment = AudioSegment(
            start_time=speaker_seg.start_time,
            end_time=speaker_seg.end_time,
            duration=speaker_seg.duration,
            speaker=speaker_info,
            emotion=emotion_info,
            acoustic_features=acoustic_features,
            text=text,
            words=words
        )
        
        segments.append(segment)
    
    # Calculate statistics
    unique_speakers = len(set(seg.speaker.speaker_id for seg in segments))
    avg_confidence = sum(seg.speaker.confidence for seg in segments) / len(segments) if segments else 0
    
    # Find dominant emotion
    dominant_emotion = None
    if config.emotion_detection and emotion_results:
        emotions_list = [seg.emotion.emotion for seg in segments if seg.emotion]
        dominant_emotion = Counter(emotions_list).most_common(1)[0][0] if emotions_list else None
    
    # Create speaker summary
    speakers_dict = {}
    for speaker_id in set(seg.speaker.speaker_id for seg in segments):
        speaker_segments = [seg for seg in segments if seg.speaker.speaker_id == speaker_id]
        speakers_dict[speaker_id] = {
            "total_duration": sum(seg.duration for seg in speaker_segments),
            "segment_count": len(speaker_segments),
            "avg_confidence": sum(seg.speaker.confidence for seg in speaker_segments) / len(speaker_segments),
            "emotions": list(set(seg.emotion.emotion for seg in speaker_segments if seg.emotion)) if config.emotion_detection else []
        }
    
    # Optimize segments for subtitles
    subtitle_data = None
    if hasattr(config, 'optimize_for_subtitles') and config.optimize_for_subtitles:
        from .utils.subtitle_optimizer import SubtitleOptimizer
        logger.info("optimizing_for_subtitles")
        
        subtitle_optimizer = SubtitleOptimizer()
        
        # Convert segments to format expected by optimizer
        segments_for_optimization = []
        for seg in segments:
            segments_for_optimization.append({
                "start_time": seg.start_time,
                "end_time": seg.end_time,
                "text": seg.text or "",
                "speaker": {"speaker_id": seg.speaker.speaker_id, "confidence": seg.speaker.confidence}
            })
        
        optimized_subtitles = subtitle_optimizer.optimize_segments(segments_for_optimization)
        subtitle_data = subtitle_optimizer.generate_subtitle_json(optimized_subtitles)
        logger.info("subtitle_optimization_completed", optimized_segments=len(optimized_subtitles))
    
<<<<<<< HEAD
    # Calculate actual duration from segments (fix duration calculation issue)
    if segments:
        # Use the maximum end_time from segments as the actual duration
        actual_duration = max(seg.end_time for seg in segments)
        logger.info("duration_calculated_from_segments", 
                   calculated_duration=actual_duration,
                   segments_count=len(segments))
    else:
        # Fallback: load audio to get duration
        import librosa
        y, sr = librosa.load(str(cleaned_audio_path), sr=config.sample_rate)
        actual_duration = len(y) / sr
        logger.info("duration_calculated_from_audio_fallback", duration=actual_duration)
=======
    # Calculate global acoustic statistics for dynamic subtitles
    volume_stats = None
    pitch_stats = None
    harmonics_stats = None
    spectral_stats = None
    
    try:
        # Collect all word-level acoustic data
        all_volumes = []
        all_pitches = []
        all_harmonics = []
        all_spectral_centroids = []
        
        for segment in segments:
            if segment.words:
                for word in segment.words:
                    if word.volume_db is not None and word.volume_db > -60:
                        all_volumes.append(word.volume_db)
                    if word.pitch_hz is not None and word.pitch_hz > 0:
                        all_pitches.append(word.pitch_hz)
                    if word.harmonics_ratio is not None and word.harmonics_ratio > 0:
                        all_harmonics.append(word.harmonics_ratio)
                    if word.spectral_centroid is not None and word.spectral_centroid > 0:
                        all_spectral_centroids.append(word.spectral_centroid)
        
        # Calculate statistics using numpy
        import numpy as np
        
        if all_volumes:
            volumes_array = np.array(all_volumes)
            volume_stats = {
                "global_min_db": float(np.min(volumes_array)),
                "global_max_db": float(np.max(volumes_array)),
                "global_mean_db": float(np.mean(volumes_array)),
                "baseline_db": float(np.percentile(volumes_array, 50)),
                "whisper_threshold_db": float(np.percentile(volumes_array, 25)),
                "loud_threshold_db": float(np.percentile(volumes_array, 75))
            }
        
        if all_pitches:
            pitches_array = np.array(all_pitches)
            pitch_stats = {
                "global_min_hz": float(np.min(pitches_array)),
                "global_max_hz": float(np.max(pitches_array)),
                "global_mean_hz": float(np.mean(pitches_array)),
                "baseline_range": {
                    "min_hz": float(np.percentile(pitches_array, 33)),
                    "max_hz": float(np.percentile(pitches_array, 67))
                }
            }
        
        if all_harmonics:
            harmonics_array = np.array(all_harmonics)
            harmonics_stats = {
                "global_min_ratio": float(np.min(harmonics_array)),
                "global_max_ratio": float(np.max(harmonics_array)),
                "global_mean_ratio": float(np.mean(harmonics_array)),
                "baseline_ratio": float(np.percentile(harmonics_array, 50))
            }
        
        if all_spectral_centroids:
            spectral_array = np.array(all_spectral_centroids)
            spectral_stats = {
                "global_min_hz": float(np.min(spectral_array)),
                "global_max_hz": float(np.max(spectral_array)),
                "global_mean_hz": float(np.mean(spectral_array)),
                "baseline_hz": float(np.percentile(spectral_array, 50))
            }
        
        logger.info("global_statistics_calculated",
                   volume_samples=len(all_volumes),
                   pitch_samples=len(all_pitches),
                   harmonics_samples=len(all_harmonics))
                   
    except Exception as e:
        logger.error("global_statistics_calculation_failed", error=str(e))
>>>>>>> eac19a8d
    
    # Create result
    result = AnalysisResult(
        filename=Path(input_path).name,
        duration=actual_duration,
        sample_rate=config.sample_rate,
        processed_at=datetime.now(),  # Will be updated by caller
        processing_time=0,  # Will be updated by caller
        segments=segments,
        speakers=speakers_dict,
        total_segments=len(segments),
        unique_speakers=unique_speakers,
        dominant_emotion=dominant_emotion,
        avg_confidence=avg_confidence,
        volume_statistics=volume_stats,
        pitch_statistics=pitch_stats,
        harmonics_statistics=harmonics_stats,
        spectral_statistics=spectral_stats,
        metadata={
            "processing_mode": "real_ml_models",
            "config": {
                "enable_gpu": config.enable_gpu,
                "segment_length": config.segment_length,
                "language": config.language,
<<<<<<< HEAD
                "unified_model": "whisperx-base-with-diarization",
                "emotion_model": emotion_analyzer.model_name if emotion_analyzer else None
=======
                "speaker_model": speaker_diarizer.config.model_name,
                "emotion_model": emotion_analyzer.config.model_name if emotion_analyzer else None,
                "speech_model": "whisperx-base"
>>>>>>> eac19a8d
            },
            "subtitle_optimization": subtitle_data is not None
        }
    )
    
    # Store subtitle data in result for JSON output
    if subtitle_data:
        result.subtitle_data = subtitle_data
    
    # Cleanup temporary audio file
    try:
        import os
        if os.path.exists(cleaned_audio_path) and str(input_path) != cleaned_audio_path:
            os.unlink(cleaned_audio_path)
            logger.info("temp_audio_cleaned", temp_file=cleaned_audio_path)
    except Exception as e:
        logger.warning("temp_cleanup_failed", error=str(e))
    
    return result

<<<<<<< HEAD
=======

def _create_fallback_segments(y, sr, segment_length, min_segment_length):
    """Create fallback segments when speaker diarization fails"""
    from .services.speaker_diarizer import SpeakerSegment
    import numpy as np
    import librosa
    
    duration = len(y) / sr
    num_segments = int(duration // segment_length) + (1 if duration % segment_length > 0 else 0)
    
    segments = []
    spectral_centroid = librosa.feature.spectral_centroid(y=y, sr=sr)[0]
    median_centroid = np.median(spectral_centroid)
    
    for i in range(num_segments):
        start_time = i * segment_length
        end_time = min((i + 1) * segment_length, duration)
        
        if end_time - start_time < min_segment_length:
            continue
        
        # Simple speaker assignment based on spectral centroid
        start_frame = int(start_time * len(spectral_centroid) / duration)
        end_frame = int(end_time * len(spectral_centroid) / duration)
        
        if start_frame < end_frame and end_frame <= len(spectral_centroid):
            seg_centroid = np.mean(spectral_centroid[start_frame:end_frame])
        else:
            seg_centroid = median_centroid
        
        speaker_id = "speaker_01" if seg_centroid <= median_centroid else "speaker_02"
        confidence = 0.6 + 0.3 * abs(seg_centroid - median_centroid) / (np.max(spectral_centroid) - np.min(spectral_centroid))
        confidence = min(0.9, max(0.3, confidence))
        
        segment = SpeakerSegment(
            start_time=start_time,
            end_time=end_time,
            speaker_id=speaker_id,
            confidence=confidence
        )
        
        segments.append(segment)
    
    return segments
>>>>>>> eac19a8d
<|MERGE_RESOLUTION|>--- conflicted
+++ resolved
@@ -328,15 +328,9 @@
     import librosa
     import numpy as np
     from collections import Counter
-<<<<<<< HEAD
+    from pathlib import Path
     from .models.emotion_analyzer import EmotionAnalyzer
     from .models.speech_recognizer import WhisperXPipeline
-=======
-    from pathlib import Path
-    from .services.speaker_diarizer import SpeakerDiarizer
-    from .services.emotion_analyzer import EmotionAnalyzer
-    from .models.speech_recognizer import SpeechRecognizer
->>>>>>> eac19a8d
     from .utils.output_manager import get_output_manager
     
     # Preprocess audio for optimal quality
@@ -350,36 +344,16 @@
     
     # Initialize models with optimized configurations
     logger.info("initializing_models")
-<<<<<<< HEAD
     emotion_analyzer = EmotionAnalyzer(device="cuda" if config.enable_gpu else "cpu") if config.emotion_detection else None
     whisperx_pipeline = WhisperXPipeline(
         model_size="base",
         device="cuda" if config.enable_gpu else "cpu",
         language=config.language if config.language != "auto" else None
     )
-=======
-    from config.model_configs import SpeakerDiarizationConfig
-    speaker_config = SpeakerDiarizationConfig()
-    speaker_config.device = "cuda" if config.enable_gpu else "cpu"
-    speaker_diarizer = SpeakerDiarizer(config=speaker_config, device=speaker_config.device)
-    emotion_analyzer = None
-    if config.emotion_detection:
-        from config.model_configs import EmotionAnalysisConfig
-        emotion_config = EmotionAnalysisConfig(device="cuda" if config.enable_gpu else "cpu")
-        emotion_analyzer = EmotionAnalyzer(config=emotion_config)
-        emotion_analyzer.load_models()  # Explicitly load models to prevent fallback
-    speech_recognizer = SpeechRecognizer(device="cuda" if config.enable_gpu else "cpu")
-    
-    # Load preprocessed audio for basic info
-    logger.info("loading_preprocessed_audio")
-    y, sr = librosa.load(str(cleaned_audio_path), sr=config.sample_rate)
-    duration = len(y) / sr
->>>>>>> eac19a8d
     
     # Perform unified WhisperX processing (speech recognition + speaker diarization)
     logger.info("performing_whisperx_unified_processing")
     try:
-<<<<<<< HEAD
         whisperx_result = whisperx_pipeline.process_audio_with_diarization(
             cleaned_audio_path,
             min_speakers=2,
@@ -398,10 +372,10 @@
     
     @dataclass
     class SpeakerSegment:
-        start: float
-        end: float
+        start_time: float
+        end_time: float
         duration: float
-        speaker: str
+        speaker_id: str
         confidence: float
     
     speaker_segments = []
@@ -416,10 +390,10 @@
         
         # Create SpeakerSegment for compatibility
         speaker_seg = SpeakerSegment(
-            start=start_time,
-            end=end_time,
+            start_time=start_time,
+            end_time=end_time,
             duration=duration,
-            speaker=speaker_id,
+            speaker_id=speaker_id,
             confidence=0.9  # WhisperX provides high quality diarization
         )
         speaker_segments.append(speaker_seg)
@@ -433,26 +407,13 @@
             word_segments=segment.get("words", [])
         )
         speech_results.append(speech_result)
-=======
-        diarization_result = speaker_diarizer.diarize_audio(cleaned_audio_path)
-        if diarization_result.success:
-            speaker_segments = diarization_result.segments
-            logger.info("speaker_diarization_completed", 
-                       segments_count=len(speaker_segments),
-                       speakers_count=diarization_result.total_speakers)
-        else:
-            raise Exception(diarization_result.error_message or "Diarization failed")
-    except Exception as e:
-        logger.error("speaker_diarization_failed", error=str(e))
-        raise RuntimeError(f"Speaker diarization failed: {str(e)}. No fallback mode allowed.")
->>>>>>> eac19a8d
     
     # Perform emotion analysis on each segment
     emotion_results = []
     if config.emotion_detection and emotion_analyzer:
         logger.info("performing_emotion_analysis")
         try:
-            # Create segments in the format expected by services EmotionAnalyzer
+            # Create segments in the format expected by EmotionAnalyzer
             segment_tuples = [(seg.start_time, seg.end_time, seg.speaker_id) for seg in speaker_segments]
             emotion_results = emotion_analyzer.analyze_batch(
                 Path(cleaned_audio_path), segment_tuples
@@ -460,24 +421,7 @@
             logger.info("emotion_analysis_completed", results_count=len(emotion_results))
         except Exception as e:
             logger.error("emotion_analysis_failed", error=str(e))
-<<<<<<< HEAD
             raise
-=======
-            raise RuntimeError(f"Emotion analysis failed: {str(e)}. No fallback mode allowed.")
-    
-    # Perform speech recognition on each segment
-    speech_results = []
-    logger.info("performing_speech_recognition")
-    try:
-        segment_tuples = [(seg.start_time, seg.end_time) for seg in speaker_segments]
-        speech_results = speech_recognizer.batch_transcribe_segments(
-            cleaned_audio_path, segment_tuples, config.sample_rate
-        )
-        logger.info("speech_recognition_completed", results_count=len(speech_results))
-    except Exception as e:
-        logger.error("speech_recognition_failed", error=str(e))
-        raise RuntimeError(f"Speech recognition failed: {str(e)}. No fallback mode allowed.")
->>>>>>> eac19a8d
     
     # Extract acoustic features if requested
     acoustic_features_list = []
@@ -626,7 +570,6 @@
         subtitle_data = subtitle_optimizer.generate_subtitle_json(optimized_subtitles)
         logger.info("subtitle_optimization_completed", optimized_segments=len(optimized_subtitles))
     
-<<<<<<< HEAD
     # Calculate actual duration from segments (fix duration calculation issue)
     if segments:
         # Use the maximum end_time from segments as the actual duration
@@ -640,7 +583,7 @@
         y, sr = librosa.load(str(cleaned_audio_path), sr=config.sample_rate)
         actual_duration = len(y) / sr
         logger.info("duration_calculated_from_audio_fallback", duration=actual_duration)
-=======
+    
     # Calculate global acoustic statistics for dynamic subtitles
     volume_stats = None
     pitch_stats = None
@@ -717,7 +660,6 @@
                    
     except Exception as e:
         logger.error("global_statistics_calculation_failed", error=str(e))
->>>>>>> eac19a8d
     
     # Create result
     result = AnalysisResult(
@@ -742,14 +684,8 @@
                 "enable_gpu": config.enable_gpu,
                 "segment_length": config.segment_length,
                 "language": config.language,
-<<<<<<< HEAD
                 "unified_model": "whisperx-base-with-diarization",
                 "emotion_model": emotion_analyzer.model_name if emotion_analyzer else None
-=======
-                "speaker_model": speaker_diarizer.config.model_name,
-                "emotion_model": emotion_analyzer.config.model_name if emotion_analyzer else None,
-                "speech_model": "whisperx-base"
->>>>>>> eac19a8d
             },
             "subtitle_optimization": subtitle_data is not None
         }
@@ -769,51 +705,3 @@
         logger.warning("temp_cleanup_failed", error=str(e))
     
     return result
-
-<<<<<<< HEAD
-=======
-
-def _create_fallback_segments(y, sr, segment_length, min_segment_length):
-    """Create fallback segments when speaker diarization fails"""
-    from .services.speaker_diarizer import SpeakerSegment
-    import numpy as np
-    import librosa
-    
-    duration = len(y) / sr
-    num_segments = int(duration // segment_length) + (1 if duration % segment_length > 0 else 0)
-    
-    segments = []
-    spectral_centroid = librosa.feature.spectral_centroid(y=y, sr=sr)[0]
-    median_centroid = np.median(spectral_centroid)
-    
-    for i in range(num_segments):
-        start_time = i * segment_length
-        end_time = min((i + 1) * segment_length, duration)
-        
-        if end_time - start_time < min_segment_length:
-            continue
-        
-        # Simple speaker assignment based on spectral centroid
-        start_frame = int(start_time * len(spectral_centroid) / duration)
-        end_frame = int(end_time * len(spectral_centroid) / duration)
-        
-        if start_frame < end_frame and end_frame <= len(spectral_centroid):
-            seg_centroid = np.mean(spectral_centroid[start_frame:end_frame])
-        else:
-            seg_centroid = median_centroid
-        
-        speaker_id = "speaker_01" if seg_centroid <= median_centroid else "speaker_02"
-        confidence = 0.6 + 0.3 * abs(seg_centroid - median_centroid) / (np.max(spectral_centroid) - np.min(spectral_centroid))
-        confidence = min(0.9, max(0.3, confidence))
-        
-        segment = SpeakerSegment(
-            start_time=start_time,
-            end_time=end_time,
-            speaker_id=speaker_id,
-            confidence=confidence
-        )
-        
-        segments.append(segment)
-    
-    return segments
->>>>>>> eac19a8d
