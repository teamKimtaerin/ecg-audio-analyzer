#!/usr/bin/env python3
"""
ECG Audio Analysis CLI
High-performance audio analysis pipeline for dynamic subtitle generation

Main entry point for the ECG Audio Analysis system with comprehensive CLI interface.
"""

import asyncio
import sys
from pathlib import Path
from typing import List, Optional
import time

import typer
from rich.console import Console
from rich.progress import (
    Progress,
    SpinnerColumn,
    TextColumn,
    BarColumn,
    TaskProgressColumn,
    TimeElapsedColumn,
    TimeRemainingColumn,
)
from rich.table import Table
from rich.panel import Panel

# Add src to path for imports
sys.path.insert(0, str(Path(__file__).parent / "src"))

from src.pipeline.manager import PipelineManager
from src.services.result_synthesizer import ResultSynthesizer, SynthesisInput
from src.utils.logger import setup_logging, get_logger
from config.base_settings import BaseConfig, ProcessingConfig, ValidationConfig
from config.aws_settings import AWSConfig
from config.model_configs import SpeakerDiarizationConfig
from src.models.output_models import ModelVersions

# Initialize CLI app
app = typer.Typer(
    name="ecg-audio-analyzer",
    help="High-performance audio analysis pipeline for dynamic subtitle generation",
    add_completion=False,
)

console = Console()


def setup_configs(
    gpu: bool = True,
    workers: int = 4,
    aws_instance: str = "p3.2xlarge",
    enable_cloudwatch: bool = False,
) -> tuple:
    """Setup configuration objects"""

    # Base configuration
    base_config = BaseConfig(max_workers=workers, enable_cleanup=True, log_level="INFO")

    # Processing configuration
    processing_config = ProcessingConfig(
        enable_multiprocessing=True,
        enable_async_io=True,
        enable_memory_monitoring=True,
        track_processing_time=True,
    )

    # Validation configuration
    validation_config = ValidationConfig(
        enable_quality_checks=True,
        min_duration_seconds=1.0,
        max_duration_seconds=3600,  # 1 hour max
    )

    # AWS configuration (optional)
    aws_config = None
    if gpu or aws_instance != "local":
        aws_config = AWSConfig(
            instance_type=aws_instance,
            cuda_device="cuda:0" if gpu else "cpu",
            enable_gpu_monitoring=gpu,
            concurrent_workers=workers,
        )

    # Speaker diarization configuration
    speaker_config = SpeakerDiarizationConfig(
        device="cuda:0" if gpu else "cpu", enable_fp16=gpu, batch_size=8 if gpu else 4
    )

    return base_config, processing_config, validation_config, aws_config, speaker_config


def display_system_info(gpu: bool = True):
    """Display system information and capabilities"""

    system_info = Table(title="System Information")
    system_info.add_column("Component", style="cyan", no_wrap=True)
    system_info.add_column("Status", style="magenta")
    system_info.add_column("Details", style="green")

    # Check GPU availability
    gpu_status = "❌ Not Available"
    gpu_details = "No CUDA support"

    try:
        import torch

        if torch.cuda.is_available():
            device_count = torch.cuda.device_count()
            device_name = (
                torch.cuda.get_device_name(0) if device_count > 0 else "Unknown"
            )
            gpu_status = "✅ Available"
            gpu_details = f"{device_count} device(s): {device_name}"
    except ImportError:
        gpu_details = "PyTorch not installed"

    system_info.add_row("GPU Acceleration", gpu_status, gpu_details)

    # Check required dependencies
    dependencies = [
        ("FFmpeg", "ffmpeg"),
        ("yt-dlp", "yt_dlp"),
        ("librosa", "librosa"),
        ("pyannote.audio", "pyannote.audio"),
    ]

    for name, module in dependencies:
        try:
            __import__(module)
            system_info.add_row(name, "✅ Installed", "Ready")
        except ImportError:
            system_info.add_row(name, "❌ Missing", "Required for full functionality")

    console.print(system_info)


def display_progress_summary(results: List, total_time: float):
    """Display processing results summary"""

    successful = [
        r for r in results if hasattr(r, "metadata") and r.metadata.total_speakers > 0
    ]
    failed = len(results) - len(successful)

    summary = Table(title="Processing Summary")
    summary.add_column("Metric", style="cyan", no_wrap=True)
    summary.add_column("Value", style="magenta", justify="right")

    summary.add_row("Total Files", str(len(results)))
    summary.add_row("Successful", str(len(successful)))
    summary.add_row("Failed", str(failed))
    summary.add_row("Total Time", f"{total_time:.1f}s")
    summary.add_row(
        "Avg Time per File", f"{total_time/len(results):.1f}s" if results else "N/A"
    )

    if successful:
        total_speakers = sum(r.metadata.total_speakers for r in successful)
        total_segments = sum(len(r.timeline) for r in successful)
        total_duration = sum(r.metadata.duration for r in successful)

        summary.add_row("Total Speakers", str(total_speakers))
        summary.add_row("Total Segments", str(total_segments))
        summary.add_row("Total Audio Duration", f"{total_duration:.1f}s")
        summary.add_row(
            "Processing Speed",
            f"{total_duration/total_time:.1f}x realtime" if total_time > 0 else "N/A",
        )

    console.print(summary)

    # Show individual file results if there are failures
    if failed > 0:
        console.print("\n[red]Failed Files:[/red]")
        for i, result in enumerate(results):
            if not hasattr(result, "metadata") or result.metadata.total_speakers == 0:
                console.print(f"  • File {i+1}: Processing failed")


@app.command()
def analyze(
    source: List[str] = typer.Argument(
        ..., help="Audio/video files or URLs to analyze"
    ),
    output: Optional[Path] = typer.Option(
        None, "--output", "-o", help="Output directory for results"
    ),
    gpu: bool = typer.Option(True, "--gpu/--no-gpu", help="Enable GPU acceleration"),
    workers: int = typer.Option(4, "--workers", "-w", help="Number of worker threads"),
    compress: bool = typer.Option(
        True, "--compress/--no-compress", help="Compress output JSON files"
    ),
    prettify: bool = typer.Option(
        True, "--prettify/--no-prettify", help="Format JSON output"
    ),
    aws_instance: str = typer.Option(
        "p3.2xlarge", "--aws-instance", help="AWS instance type for optimization"
    ),
    enable_cloudwatch: bool = typer.Option(
        False, "--cloudwatch", help="Enable CloudWatch logging"
    ),
    verbose: bool = typer.Option(
        False, "--verbose", "-v", help="Enable verbose logging"
    ),
    show_progress: bool = typer.Option(
        True, "--progress/--no-progress", help="Show progress bars"
    ),
):
    """
    Analyze audio/video files for speaker diarization and acoustic features.

    Supports various input formats including MP4, WAV, MP3, and YouTube URLs.
    Results are saved as comprehensive JSON metadata files.
    """

    # Setup logging
    log_level = "DEBUG" if verbose else "INFO"
    setup_logging(
        level=log_level,
        enable_performance_monitoring=True,
        enable_cloudwatch=enable_cloudwatch,
    )
    logger = get_logger()

    # Display startup information
    console.print(
        Panel.fit(
            "[bold blue]ECG Audio Analysis Pipeline[/bold blue]\n"
            "High-performance audio analysis for dynamic subtitle generation",
            title="🎵 Starting Analysis",
        )
    )

    if verbose:
        display_system_info(gpu)

    # Setup configurations
    configs = setup_configs(
        gpu=gpu,
        workers=workers,
        aws_instance=aws_instance,
        enable_cloudwatch=enable_cloudwatch,
    )
    base_config, processing_config, validation_config, aws_config, speaker_config = (
        configs
    )

    # Create output directory
    if output is None:
        output = Path("./output")
    output.mkdir(parents=True, exist_ok=True)

    # Validate sources
    valid_sources = []
    for src in source:
        if src.startswith(("http://", "https://")):
            valid_sources.append(src)  # URL
        else:
            src_path = Path(src)
            if src_path.exists():
                valid_sources.append(src_path)
            else:
                console.print(f"[red]Warning:[/red] File not found: {src}")

    if not valid_sources:
        console.print("[red]Error:[/red] No valid sources found")
        raise typer.Exit(1)

    console.print(f"Processing {len(valid_sources)} file(s)...")

    async def run_analysis():
        """Run the async analysis pipeline"""

        # Initialize pipeline manager
        with PipelineManager(
            base_config=base_config,
            processing_config=processing_config,
            aws_config=aws_config,
            speaker_config=speaker_config,
        ) as pipeline:

            # Initialize result synthesizer
<<<<<<< HEAD
            synthesizer = ResultSynthesizer()
            
=======
            synthesizer = ResultSynthesizer(
                enable_compression=compress,
                compression_threshold_mb=5.0,
                enable_validation=True,
            )

>>>>>>> fc5a00a9
            results = []
            start_time = time.time()

            # Process files with progress tracking
            if show_progress and len(valid_sources) > 1:
                # Batch processing with progress bar
                with Progress(
                    SpinnerColumn(),
                    TextColumn("[progress.description]{task.description}"),
                    BarColumn(),
                    TaskProgressColumn(),
                    TimeElapsedColumn(),
                    TimeRemainingColumn(),
                    console=console,
                ) as progress:

                    task = progress.add_task(
                        "Processing files...", total=len(valid_sources)
                    )

                    # Process each file individually for better progress tracking
                    for i, src in enumerate(valid_sources):
                        progress.update(
                            task, description=f"Processing {Path(str(src)).name}"
                        )

                        try:
                            # Process single file
                            result = await pipeline.process_single(src)

                            # Create output filename
                            src_name = Path(str(src)).stem
                            output_file = output / f"{src_name}_analysis.json"

                            # Create synthesis input
                            synthesis_input = SynthesisInput(
                                filename=Path(str(src)).name,
                                duration=result.metadata.duration,
                                audio_extraction_result=None,  # Will be mock for this version
                                diarization_result=None,  # Will be mock for this version
                                processing_start_time=start_time,
                                gpu_acceleration_used=gpu,
                                model_versions=ModelVersions(),
                            )

                            # Export result
                            if (
                                compress
                                and output_file.stat().st_size > 5 * 1024 * 1024
                            ):  # 5MB threshold
                                output_file = output_file.with_suffix(".json.gz")

                            with open(output_file, "w") as f:
                                f.write(
                                    result.model_dump_json(
                                        indent=2 if prettify else None
                                    )
                                )

                            results.append(result)

                            logger.info(
                                "file_processed",
                                source=str(src),
                                output=str(output_file),
                                speakers=result.metadata.total_speakers,
                                duration=result.metadata.duration,
                            )

                        except Exception as e:
                            logger.error(
                                "file_processing_failed", source=str(src), error=str(e)
                            )
                            # Add empty result for failed processing
                            from src.models.output_models import (
                                create_empty_analysis_result,
                            )

                            results.append(
                                create_empty_analysis_result(Path(str(src)).name, 0.0)
                            )

                        progress.advance(task)

            else:
                # Single file or no progress bar
                if len(valid_sources) == 1:
                    console.print(f"Processing: [cyan]{valid_sources[0]}[/cyan]")

                for src in valid_sources:
                    try:
                        result = await pipeline.process_single(src)

                        # Create output filename
                        src_name = Path(str(src)).stem
                        output_file = output / f"{src_name}_analysis.json"

                        # Export result
                        with open(output_file, "w") as f:
                            f.write(
                                result.model_dump_json(indent=2 if prettify else None)
                            )

                        results.append(result)

                        console.print(f"✅ Completed: [green]{output_file}[/green]")

                    except Exception as e:
                        logger.error(
                            "file_processing_failed", source=str(src), error=str(e)
                        )
                        from src.models.output_models import (
                            create_empty_analysis_result,
                        )

                        results.append(
                            create_empty_analysis_result(Path(str(src)).name, 0.0)
                        )
                        console.print(f"❌ Failed: [red]{src}[/red] - {str(e)}")

            total_time = time.time() - start_time

            # Display results summary
            console.print("\n")
            display_progress_summary(results, total_time)

            return results

    # Run the async pipeline
    try:
        results = asyncio.run(run_analysis())
        console.print(
            f"\n[green]✨ Analysis completed![/green] Results saved to: [cyan]{output}[/cyan]"
        )

        # Show first result sample if available
        successful_results = [
            r for r in results if hasattr(r, "timeline") and r.timeline
        ]
        if successful_results:
            sample = successful_results[0]
            console.print(f"\n[bold]Sample Result:[/bold] {sample.metadata.filename}")
            console.print(f"  • Duration: {sample.metadata.duration:.1f}s")
            console.print(f"  • Speakers: {sample.metadata.total_speakers}")
            console.print(f"  • Segments: {len(sample.timeline)}")
            console.print(f"  • Processing Time: {sample.metadata.processing_time}")

    except KeyboardInterrupt:
        console.print("\n[yellow]⚠️ Analysis interrupted by user[/yellow]")
        raise typer.Exit(1)
    except Exception as e:
        console.print(f"\n[red]❌ Analysis failed: {str(e)}[/red]")
        logger.error("analysis_failed", error=str(e))
        raise typer.Exit(1)


@app.command()
def info():
    """Display system information and check dependencies"""
    display_system_info(True)


@app.command()
def test():
    """Run a quick test with sample data"""
    console.print("[yellow]Test mode - this would process a sample file[/yellow]")
    console.print("Use the 'analyze' command with real audio/video files")


@app.command()
def version():
    """Show version information"""
    console.print("ECG Audio Analyzer v1.0.0")
    console.print(
        "High-performance audio analysis pipeline for dynamic subtitle generation"
    )


if __name__ == "__main__":
    # Add version option
    def version_callback(value: bool):
        if value:
            console.print("ECG Audio Analyzer v1.0.0")
            raise typer.Exit()

    # Setup global options
    @app.callback()
    def main(
        version: Optional[bool] = typer.Option(
            None, "--version", callback=version_callback, is_eager=True
        )
    ):
        """
        ECG Audio Analysis Pipeline

        High-performance backend analysis engine for dynamic subtitle generation.
        Extracts audio features, performs speaker diarization, and generates
        comprehensive metadata for subtitle styling.
        """
        pass

    app()<|MERGE_RESOLUTION|>--- conflicted
+++ resolved
@@ -282,17 +282,12 @@
         ) as pipeline:
 
             # Initialize result synthesizer
-<<<<<<< HEAD
-            synthesizer = ResultSynthesizer()
-            
-=======
             synthesizer = ResultSynthesizer(
                 enable_compression=compress,
                 compression_threshold_mb=5.0,
                 enable_validation=True,
             )
 
->>>>>>> fc5a00a9
             results = []
             start_time = time.time()
 
