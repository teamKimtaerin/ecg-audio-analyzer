<<<<<<< HEAD
# ECG Audio Analyzer ML API Server Dependencies
# Optimized for Python 3.7.16 on Amazon Linux 2 with NVIDIA Tesla T4

# Core System Requirements (Python 3.7 compatible)
numpy==1.21.6            # Python 3.7 compatible version
scipy==1.7.3             # Compatible with numpy 1.21.6

# PyTorch Stack (GPU optimized for CUDA 11.7)
torch==1.13.1            # Compatible with CUDA 11.7
torchaudio==0.13.1       # Matching torch version
torchvision==0.14.1      # Optional but useful

# FastAPI Server
fastapi==0.104.1         # Latest stable version
uvicorn[standard]==0.23.2
requests==2.31.0
httpx==0.25.0
aiofiles==23.2.1

# Audio Processing
librosa==0.10.1          # Stable version for Python 3.7
soundfile==0.12.1
ffmpeg-python==0.2.0

# Speech Recognition & Diarization
# Note: WhisperX must be installed from GitHub:
# pip install git+https://github.com/m-bain/whisperx.git@v3.1.1
faster-whisper==1.0.0    # WhisperX dependency
pyannote.audio==2.1.1    # Speaker diarization
openai-whisper==20231117 # Base Whisper model

# ML Libraries
transformers==4.36.0     # Hugging Face transformers
huggingface-hub>=0.16.4
speechbrain==0.5.16      # Required by pyannote

# Utilities
psutil==5.9.5
python-dotenv==1.0.0
structlog==23.2.0
pydantic==2.5.0
boto3==1.34.0

# Additional dependencies for ML pipeline
einops>=0.6.0           # Tensor operations
omegaconf>=2.3.0        # Configuration management
pytorch-lightning==1.6.5 # Training framework
pytorch-metric-learning==1.7.3
torch-audiomentations==0.12.0
torchmetrics==0.11.4
=======
# ===================================================================
# ECG Audio Analyzer - EC2 Deep Learning AMI Dependencies
# API 서버 운영에 최적화된 버전 (Python 3.10+)
# 중요: 이 파일은 EC2 Deep Learning AMI와 같이 PyTorch가 사전 설치된
#       환경에서 사용하는 것을 전제로 합니다.
# ===================================================================

# --- Core System & ML ---
numpy>=1.24.0,<2.0
scipy>=1.10.0,<2.0
einops>=0.7.0,<1.0
omegaconf>=2.3.0,<3.0

# --- FastAPI Server ---
fastapi>=0.104.0,<1.0
uvicorn[standard]>=0.24.0,<1.0
requests>=2.31.0,<3.0
httpx>=0.25.0,<1.0
aiofiles>=23.2.0,<24.0

# --- Audio Processing ---
librosa>=0.10.1,<1.0
soundfile>=0.12.1,<1.0
ffmpeg-python>=0.2.0,<1.0

# --- Speech Recognition & Diarization ---
# WhisperX는 GitHub에서 직접 설치합니다. (설치 명령어는 아래 참고)
faster-whisper>=1.0.0,<2.0
openai-whisper>=20231117
pyannote.audio>=3.1.0,<3.4   # pytorch-lightning이 필요 없는 3.3 이전 버전 사용 권장
speechbrain>=0.5.16,<1.0
ctranslate2<4.5.0            # faster-whisper 호환성

# --- Hugging Face Libraries ---
huggingface-hub>=0.18.0,<1.0
datasets>=2.14.0,<3.0
accelerate>=0.24.0,<1.0
# transformers는 AMI에 사전 설치된 버전을 사용하는 것이 안정적일 수 있습니다.
# 만약 특정 버전이 필요하다면 추가하세요. ex) transformers>=4.36.0,<5.0

# --- Utilities & Cloud ---
psutil>=5.9.0,<6.0
python-dotenv>=1.0.0,<2.0
structlog>=23.2.0,<24.0
pydantic>=2.5.0,<3.0
boto3>=1.34.0,<2.0
yt-dlp>=2023.12.30

# --- GPU Monitoring (Optional) ---
nvidia-ml-py3>=7.352.0
gpustat>=1.1.0
>>>>>>> 0118a245
<|MERGE_RESOLUTION|>--- conflicted
+++ resolved
@@ -1,55 +1,3 @@
-<<<<<<< HEAD
-# ECG Audio Analyzer ML API Server Dependencies
-# Optimized for Python 3.7.16 on Amazon Linux 2 with NVIDIA Tesla T4
-
-# Core System Requirements (Python 3.7 compatible)
-numpy==1.21.6            # Python 3.7 compatible version
-scipy==1.7.3             # Compatible with numpy 1.21.6
-
-# PyTorch Stack (GPU optimized for CUDA 11.7)
-torch==1.13.1            # Compatible with CUDA 11.7
-torchaudio==0.13.1       # Matching torch version
-torchvision==0.14.1      # Optional but useful
-
-# FastAPI Server
-fastapi==0.104.1         # Latest stable version
-uvicorn[standard]==0.23.2
-requests==2.31.0
-httpx==0.25.0
-aiofiles==23.2.1
-
-# Audio Processing
-librosa==0.10.1          # Stable version for Python 3.7
-soundfile==0.12.1
-ffmpeg-python==0.2.0
-
-# Speech Recognition & Diarization
-# Note: WhisperX must be installed from GitHub:
-# pip install git+https://github.com/m-bain/whisperx.git@v3.1.1
-faster-whisper==1.0.0    # WhisperX dependency
-pyannote.audio==2.1.1    # Speaker diarization
-openai-whisper==20231117 # Base Whisper model
-
-# ML Libraries
-transformers==4.36.0     # Hugging Face transformers
-huggingface-hub>=0.16.4
-speechbrain==0.5.16      # Required by pyannote
-
-# Utilities
-psutil==5.9.5
-python-dotenv==1.0.0
-structlog==23.2.0
-pydantic==2.5.0
-boto3==1.34.0
-
-# Additional dependencies for ML pipeline
-einops>=0.6.0           # Tensor operations
-omegaconf>=2.3.0        # Configuration management
-pytorch-lightning==1.6.5 # Training framework
-pytorch-metric-learning==1.7.3
-torch-audiomentations==0.12.0
-torchmetrics==0.11.4
-=======
 # ===================================================================
 # ECG Audio Analyzer - EC2 Deep Learning AMI Dependencies
 # API 서버 운영에 최적화된 버전 (Python 3.10+)
@@ -98,7 +46,12 @@
 boto3>=1.34.0,<2.0
 yt-dlp>=2023.12.30
 
+# --- Additional ML Dependencies ---
+einops>=0.7.0,<1.0        # Tensor operations
+pytorch-metric-learning>=1.7.3,<2.0
+torch-audiomentations>=0.12.0,<1.0
+torchmetrics>=0.11.4,<1.0
+
 # --- GPU Monitoring (Optional) ---
 nvidia-ml-py3>=7.352.0
-gpustat>=1.1.0
->>>>>>> 0118a245
+gpustat>=1.1.0